//
//  LintCommand.swift
//  SwiftLint
//
//  Created by JP Simard on 5/16/15.
//  Copyright © 2015 Realm. All rights reserved.
//

import Commandant
import Foundation
import Result
import SourceKittenFramework
import SwiftLintFramework

extension Reporter {
    static func reportViolations(_ violations: [StyleViolation], realtimeCondition: Bool) {
        if isRealtime == realtimeCondition {
            let report = generateReport(violations)
            if !report.isEmpty {
                queuedPrint(report)
            }
        }
    }
}

struct LintCommand: CommandProtocol {
    let verb = "lint"
    let function = "Print lint warnings and errors (default command)"

    func run(_ options: LintOptions) -> Result<(), CommandantError<()>> {
        var fileBenchmark = Benchmark(name: "files")
        var ruleBenchmark = Benchmark(name: "rules")
        var violations = [StyleViolation]()
        let configuration = Configuration(commandLinePath: options.configurationFile,
                                          rootPath: options.path, quiet: options.quiet)
        let reporter = makeReporter(options: options, configuration: configuration)
        let cache = makeCache(options: options, configuration: configuration)

        return configuration.visitLintableFiles(options.path, action: "Linting",
            useSTDIN: options.useSTDIN, quiet: options.quiet,
<<<<<<< HEAD
            useScriptInputFiles: options.useScriptInputFiles, cache: cache) { linter in
            var currentViolations = [StyleViolation]()
            autoreleasepool {
                if options.benchmark {
                    let start = Date()
                    let (_currentViolations, currentRuleTimes) = linter.styleViolationsAndRuleTimes
                    currentViolations = _currentViolations
                    fileBenchmark.record(file: linter.file, from: start)
                    currentRuleTimes.forEach { ruleBenchmark.record(id: $0, time: $1) }
                } else {
                    currentViolations = linter.styleViolations
                }
                linter.file.invalidateCache()
=======
            useScriptInputFiles: options.useScriptInputFiles) { linter in
            let currentViolations: [StyleViolation]
            if options.benchmark {
                let start = Date()
                let (_currentViolations, currentRuleTimes) = linter.styleViolationsAndRuleTimes
                currentViolations = _currentViolations
                fileBenchmark.record(file: linter.file, from: start)
                currentRuleTimes.forEach { ruleBenchmark.record(id: $0, time: $1) }
            } else {
                currentViolations = linter.styleViolations
>>>>>>> 10f39b25
            }
            linter.file.invalidateCache()
            violations += currentViolations
            reporter.reportViolations(currentViolations, realtimeCondition: true)
        }.flatMap { files in
            if isWarningThresholdBroken(configuration, violations: violations) {
                violations.append(createThresholdViolation(configuration.warningThreshold!))
                reporter.reportViolations([violations.last!], realtimeCondition: true)
            }
            reporter.reportViolations(violations, realtimeCondition: false)
            let numberOfSeriousViolations = violations.filter({ $0.severity == .error }).count
            if !options.quiet {
<<<<<<< HEAD
                LintCommand.printStatus(violations: violations, files: files, serious: numberOfSeriousViolations)
=======
                LintCommand.printStatus(violations: violations, files: files,
                                        serious: numberOfSeriousViolations)
>>>>>>> 10f39b25
            }
            if options.benchmark {
                fileBenchmark.save()
                ruleBenchmark.save()
            }

            saveCache(cache: cache, options: options, configuration: configuration)

            if numberOfSeriousViolations > 0 {
                exit(2)
            } else if options.strict && !violations.isEmpty {
                exit(3)
            }
            return .success()
        }
    }

    private func cacheUrl(options: LintOptions, configuration: Configuration) -> URL? {
        guard !options.ignoreCache else {
            return nil
        }
        let path = (options.cachePath.isEmpty ? configuration.cachePath : options.cachePath) ?? ".swiftlint_cache.json"
        return URL(fileURLWithPath: path)
    }

    private func makeCache(options: LintOptions, configuration: Configuration) -> LinterCache? {
        guard let url = cacheUrl(options: options, configuration: configuration) else {
            return nil
        }

        let configurationHash = configuration.hash
        let cache: LinterCache
        do {
            cache = try LinterCache(contentsOf: url, configurationHash: configurationHash)
        } catch {
            cache = LinterCache(configurationHash: configurationHash)
        }

        return cache
    }

    private func saveCache(cache: LinterCache?, options: LintOptions, configuration: Configuration) {
        if let url = cacheUrl(options: options, configuration: configuration) {
            try? cache?.save(to: url)
        }
    }

    private func makeReporter(options: LintOptions, configuration: Configuration) -> Reporter.Type {
        let identifier = options.reporter.isEmpty ? configuration.reporter : options.reporter
        return reporterFromString(identifier)
    }

    static func printStatus(violations: [StyleViolation], files: [File], serious: Int) {
        let violationSuffix = (violations.count != 1 ? "s" : "")
        let fileCount = files.count
        let filesSuffix = (fileCount != 1 ? "s." : ".")
        let message = "Done linting! Found \(violations.count) violation\(violationSuffix), " +
            "\(serious) serious in \(fileCount) file\(filesSuffix)"
        queuedPrintError(message)
    }
}

struct LintOptions: OptionsProtocol {
    let path: String
    let useSTDIN: Bool
    let configurationFile: String
    let strict: Bool
    let useScriptInputFiles: Bool
    let benchmark: Bool
    let reporter: String
    let quiet: Bool
    let cachePath: String
    let ignoreCache: Bool

    // swiftlint:disable line_length
    static func create(_ path: String) -> (_ useSTDIN: Bool) -> (_ configurationFile: String) -> (_ strict: Bool) -> (_ useScriptInputFiles: Bool) -> (_ benchmark: Bool) -> (_ reporter: String) -> (_ quiet: Bool) -> (_ cachePath: String) -> (_ ignoreCache: Bool) -> LintOptions {
        return { useSTDIN in { configurationFile in { strict in { useScriptInputFiles in { benchmark in { reporter in { quiet in { cachePath in { ignoreCache in
            self.init(path: path, useSTDIN: useSTDIN, configurationFile: configurationFile, strict: strict, useScriptInputFiles: useScriptInputFiles, benchmark: benchmark, reporter: reporter, quiet: quiet, cachePath: cachePath, ignoreCache: ignoreCache)
        }}}}}}}}}
    }

    static func evaluate(_ mode: CommandMode) -> Result<LintOptions, CommandantError<CommandantError<()>>> {
        // swiftlint:enable line_length
        return create
            <*> mode <| pathOption(action: "lint")
            <*> mode <| Option(key: "use-stdin", defaultValue: false,
                               usage: "lint standard input")
            <*> mode <| configOption
            <*> mode <| Option(key: "strict", defaultValue: false,
                               usage: "fail on warnings")
            <*> mode <| useScriptInputFilesOption
            <*> mode <| Option(key: "benchmark", defaultValue: false,
                               usage: "save benchmarks to benchmark_files.txt " +
                                      "and benchmark_rules.txt")
            <*> mode <| Option(key: "reporter", defaultValue: "",
                               usage: "the reporter used to log errors and warnings")
            <*> mode <| quietOption(action: "linting")
            <*> mode <| Option(key: "cache-path", defaultValue: "",
                               usage: "the cache that should be used when linting")
            <*> mode <| Option(key: "no-cache", defaultValue: false,
                               usage: "ignore cache when linting")
    }
}

private func isWarningThresholdBroken(_ configuration: Configuration,
                                      violations: [StyleViolation]) -> Bool {
    guard let warningThreshold = configuration.warningThreshold else { return false }
    let numberOfWarningViolations = violations.filter({ $0.severity == .warning }).count
    return numberOfWarningViolations >= warningThreshold
}

private func createThresholdViolation(_ threshold: Int) -> StyleViolation {
    let description = RuleDescription(
        identifier: "warning_threshold",
        name: "Warning Threshold",
        description: "Number of warnings thrown is above the threshold."
    )
    return StyleViolation(
        ruleDescription: description,
        severity: .error,
        location: Location(file: "", line: 0, character: 0),
        reason: "Number of warnings exceeded threshold of \(threshold).")
}<|MERGE_RESOLUTION|>--- conflicted
+++ resolved
@@ -38,22 +38,7 @@
 
         return configuration.visitLintableFiles(options.path, action: "Linting",
             useSTDIN: options.useSTDIN, quiet: options.quiet,
-<<<<<<< HEAD
             useScriptInputFiles: options.useScriptInputFiles, cache: cache) { linter in
-            var currentViolations = [StyleViolation]()
-            autoreleasepool {
-                if options.benchmark {
-                    let start = Date()
-                    let (_currentViolations, currentRuleTimes) = linter.styleViolationsAndRuleTimes
-                    currentViolations = _currentViolations
-                    fileBenchmark.record(file: linter.file, from: start)
-                    currentRuleTimes.forEach { ruleBenchmark.record(id: $0, time: $1) }
-                } else {
-                    currentViolations = linter.styleViolations
-                }
-                linter.file.invalidateCache()
-=======
-            useScriptInputFiles: options.useScriptInputFiles) { linter in
             let currentViolations: [StyleViolation]
             if options.benchmark {
                 let start = Date()
@@ -63,7 +48,6 @@
                 currentRuleTimes.forEach { ruleBenchmark.record(id: $0, time: $1) }
             } else {
                 currentViolations = linter.styleViolations
->>>>>>> 10f39b25
             }
             linter.file.invalidateCache()
             violations += currentViolations
@@ -76,12 +60,8 @@
             reporter.reportViolations(violations, realtimeCondition: false)
             let numberOfSeriousViolations = violations.filter({ $0.severity == .error }).count
             if !options.quiet {
-<<<<<<< HEAD
-                LintCommand.printStatus(violations: violations, files: files, serious: numberOfSeriousViolations)
-=======
                 LintCommand.printStatus(violations: violations, files: files,
                                         serious: numberOfSeriousViolations)
->>>>>>> 10f39b25
             }
             if options.benchmark {
                 fileBenchmark.save()
