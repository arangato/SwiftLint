//
//  ReturningWhitespaceRule.swift
//  SwiftLint
//
//  Created by Akira Hirakawa on 2/6/15.
//  Copyright (c) 2015 Realm. All rights reserved.
//

import Foundation
import SourceKittenFramework

public struct ReturnArrowWhitespaceRule: CorrectableRule, ConfigurationProviderRule {

    public var configuration = SeverityConfiguration(.Warning)

    public init() {}

    public static let description = RuleDescription(
        identifier: "return_arrow_whitespace",
        name: "Returning Whitespace",
        description: "Return arrow and return type should be separated by a single space or on a " +
                     "separate line.",
        nonTriggeringExamples: [
            "func abc() -> Int {}\n",
            "func abc() -> [Int] {}\n",
            "func abc() -> (Int, Int) {}\n",
            "var abc = {(param: Int) -> Void in }\n",
            "func abc() ->\n    Int {}\n",
            "func abc()\n    -> Int {}\n"
        ],
        triggeringExamples: [
            "func abc(↓)->Int {}\n",
            "func abc(↓)->[Int] {}\n",
            "func abc(↓)->(Int, Int) {}\n",
            "func abc(↓)-> Int {}\n",
            "func abc(↓) ->Int {}\n",
            "func abc(↓)  ->  Int {}\n",
            "var abc = {(param: Int↓) ->Bool in }\n",
            "var abc = {(param: Int↓)->Bool in }\n"
        ],
        corrections: [
            "func abc()->Int {}\n": "func abc() -> Int {}\n",
            "func abc()-> Int {}\n": "func abc() -> Int {}\n",
            "func abc() ->Int {}\n": "func abc() -> Int {}\n",
            "func abc()  ->  Int {}\n": "func abc() -> Int {}\n",
            "func abc()\n  ->  Int {}\n": "func abc()\n  -> Int {}\n",
            "func abc()\n->  Int {}\n": "func abc()\n-> Int {}\n",
            "func abc()  ->\n  Int {}\n": "func abc() ->\n  Int {}\n",
            "func abc()  ->\nInt {}\n": "func abc() ->\nInt {}\n",
        ]
    )

    public func validateFile(_ file: File) -> [StyleViolation] {
        return violationRangesInFile(file).map {
            StyleViolation(ruleDescription: type(of: self).description,
                severity: configuration.severity,
                location: Location(file: file, characterOffset: $0.location))
        }
    }

<<<<<<< HEAD
    public func correctFile(_ file: File) -> [Correction] {
        let matches = violationRangesInFile(file)
        guard !matches.isEmpty else { return [] }

=======
    public func correctFile(file: File) -> [Correction] {
        let matches = file.ruleEnabledViolatingRanges(violationRangesInFile(file), forRule: self)
        if matches.isEmpty { return [] }
>>>>>>> 2246bb92
        let regularExpression = regex(pattern)
        let description = type(of: self).description
        var corrections = [Correction]()
        var contents = file.contents

        let results = matches.reversed().flatMap { range in
            return regularExpression.firstMatch(in: contents, options: [], range: range)
        }

        let replacementsByIndex = [2: " -> ", 4: " -> ", 6: " ", 7: " "]

        for result in results {
<<<<<<< HEAD
            guard result.numberOfRanges > (replacementsByIndex.keys.max() ?? 0) else { break }

=======
            guard result.numberOfRanges > replacementsByIndex.keys.maxElement() else { break }
            let location = Location(file: file, characterOffset: result.range.location)
>>>>>>> 2246bb92
            for (index, string) in replacementsByIndex {
                if let range = contents.nsrangeToIndexRange(result.rangeAt(index)) {
                    contents.replaceSubrange(range, with: string)
                    break
                }
            }
            corrections.append(Correction(ruleDescription: description, location: location))
        }
        file.write(contents)
        return corrections
    }

    // MARK: - Private

    fileprivate let pattern: String = {
        //just horizontal spacing so that "func abc()->\n" can pass validation
        let space = "[ \\f\\r\\t]"

        // Either 0 space characters or 2+
        let incorrectSpace = "(\(space){0}|\(space){2,})"

        // The possible combinations of whitespace around the arrow
        let patterns = [
            "(\(incorrectSpace)\\->\(space)*)",
            "(\(space)\\->\(incorrectSpace))",
            "\\n\(space)*\\->\(incorrectSpace)",
            "\(incorrectSpace)\\->\\n\(space)*",
        ]

        // ex: `func abc()-> Int {` & `func abc() ->Int {`
        return "\\)(\(patterns.joined(separator: "|")))\\S+"

    }()

    fileprivate func violationRangesInFile(_ file: File) -> [NSRange] {
        return file.matchPattern(pattern, withSyntaxKinds: [.typeidentifier])
    }
}<|MERGE_RESOLUTION|>--- conflicted
+++ resolved
@@ -58,16 +58,9 @@
         }
     }
 
-<<<<<<< HEAD
     public func correctFile(_ file: File) -> [Correction] {
-        let matches = violationRangesInFile(file)
-        guard !matches.isEmpty else { return [] }
-
-=======
-    public func correctFile(file: File) -> [Correction] {
         let matches = file.ruleEnabledViolatingRanges(violationRangesInFile(file), forRule: self)
         if matches.isEmpty { return [] }
->>>>>>> 2246bb92
         let regularExpression = regex(pattern)
         let description = type(of: self).description
         var corrections = [Correction]()
@@ -80,19 +73,16 @@
         let replacementsByIndex = [2: " -> ", 4: " -> ", 6: " ", 7: " "]
 
         for result in results {
-<<<<<<< HEAD
             guard result.numberOfRanges > (replacementsByIndex.keys.max() ?? 0) else { break }
 
-=======
-            guard result.numberOfRanges > replacementsByIndex.keys.maxElement() else { break }
-            let location = Location(file: file, characterOffset: result.range.location)
->>>>>>> 2246bb92
             for (index, string) in replacementsByIndex {
                 if let range = contents.nsrangeToIndexRange(result.rangeAt(index)) {
                     contents.replaceSubrange(range, with: string)
                     break
                 }
             }
+
+            let location = Location(file: file, characterOffset: result.range.location)
             corrections.append(Correction(ruleDescription: description, location: location))
         }
         file.write(contents)
