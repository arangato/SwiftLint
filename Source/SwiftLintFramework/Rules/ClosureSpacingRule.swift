//
//  ClosureSpacingRule.swift
//  SwiftLint
//
//  Created by J. Cheyo Jimenez on 8/26/16.
//  Copyright © 2016 Realm. All rights reserved.
//

import Foundation
import SourceKittenFramework

<<<<<<< HEAD
private extension NSRange {
    func equals(_ other: NSRange) -> Bool {
            return NSEqualRanges(self, other)
        }

    func isStrictSubset(of other: NSRange) -> Bool {
        if self.equals(other) { return false }
        return NSUnionRange(self, other).equals(other)
    }

    func isStrictSubset(in others: [NSRange]) -> Bool {
        for each in others where self.isStrictSubset(of: each) {
            return true
        }
        return false
=======
extension NSRange {
    private func equals(_ other: NSRange) -> Bool {
        return NSEqualRanges(self, other)
    }

    private func isStrictSubset(of other: NSRange) -> Bool {
        if equals(other) { return false }
        return NSUnionRange(self, other).equals(other)
    }

    fileprivate func isStrictSubset(in others: [NSRange]) -> Bool {
        return others.contains(where: isStrictSubset)
>>>>>>> 59584f11
    }
}

public struct ClosureSpacingRule: CorrectableRule, ConfigurationProviderRule, OptInRule {

    public var configuration = SeverityConfiguration(.warning)

    public init() {}

    public static let description = RuleDescription(
        identifier: "closure_spacing",
        name: "Closure Spacing",
        description: "Closure expressions should have a single space inside each brace.",
        kind: .style,
        nonTriggeringExamples: [
            "[].map ({ $0.description })",
            "[].filter { $0.contains(location) }",
            "extension UITableViewCell: ReusableView { }",
            "extension UITableViewCell: ReusableView {}"
        ],
        triggeringExamples: [
            "[].filter(↓{$0.contains(location)})",
            "[].map(↓{$0})",
            "(↓{each in return result.contains(where: ↓{e in return e}) }).count",
            "filter ↓{ sorted ↓{ $0 < $1}}"
<<<<<<< HEAD
        ],  // Nested {} do not get corrected on the first pass. The user has to run it again.
        corrections: [
        "[].filter(↓{$0.contains(location)})":
        "[].filter({ $0.contains(location) })",
        "[].map(↓{$0})":
        "[].map({ $0 })",
        "filter ↓{sorted { $0 < $1}}":
        "filter { sorted { $0 < $1} }",
        "(↓{each in return result.contains(where: {e in return 0})}).count":
        "({ each in return result.contains(where: {e in return 0}) }).count"
=======
        ],
        corrections: [
            "[].filter(↓{$0.contains(location)})":
            "[].filter({ $0.contains(location) })",
            "[].map(↓{$0})":
            "[].map({ $0 })",
            // Nested braces `{ {} }` do not get corrected on the first pass.
            "filter ↓{sorted { $0 < $1}}":
            "filter { sorted { $0 < $1} }",
            // The user has to run tool again to fix remaining nested violations.
            "filter { sorted ↓{ $0 < $1} }":
            "filter { sorted { $0 < $1 } }",
            "(↓{each in return result.contains(where: {e in return 0})}).count":
            "({ each in return result.contains(where: {e in return 0}) }).count",
            // second pass example
            "({ each in return result.contains(where: ↓{e in return 0}) }).count":
            "({ each in return result.contains(where: { e in return 0 }) }).count"
>>>>>>> 59584f11
        ]
    )

    // this helps cut down the time to search through a file by
    // skipping lines that do not have at least one `{` and one `}` brace
    private func lineContainsBraces(in range: NSRange, content: NSString) -> NSRange? {
        let start = content.range(of: "{", options: [.literal], range: range)
        guard start.length != 0 else { return nil }
        let end = content.range(of: "}", options: [.literal, .backwards], range: range)
        guard end.length != 0 else { return nil }
        guard start.location < end.location else { return nil }
        return NSRange(location: start.location, length: end.location - start.location + 1)
    }

    // returns ranges of braces `{` or `}` in the same line
    private func validBraces(in file: File) -> [NSRange] {
        let nsstring = file.contents.bridge()
        let bracePattern = regex("\\{|\\}")
        let linesTokens = file.syntaxTokensByLines
        let kindsToExclude = SyntaxKind.commentAndStringKinds.map { $0.rawValue }

        // find all lines and occurences of open { and closed } braces
        var linesWithBraces = [[NSRange]]()
        for eachLine in file.lines {
            guard let nsrange = lineContainsBraces(in: eachLine.range, content: nsstring) else {
                continue
            }

            let braces = bracePattern.matches(in: file.contents, options: [],
                                              range: nsrange).map { $0.range }
            // filter out braces in comments and strings
            let tokens = linesTokens[eachLine.index].filter { kindsToExclude.contains($0.type) }
            let tokenRanges = tokens.compactMap {
                file.contents.bridge().byteRangeToNSRange(start: $0.offset, length: $0.length)
            }
            linesWithBraces.append(braces.filter({ !$0.intersects(tokenRanges) }))
        }
        return linesWithBraces.flatMap { $0 }
    }

<<<<<<< HEAD
=======
    // find ranges where violation exist. Returns ranges sorted by location.
>>>>>>> 59584f11
    private func findViolations(file: File) -> [NSRange] {
        // match open braces to corresponding closing braces
        func matchBraces(validBraceLocations: [NSRange]) -> [NSRange] {
            if validBraceLocations.isEmpty { return [] }
            var validBraces = validBraceLocations
            var ranges = [NSRange]()
            var bracesAsString = validBraces.map({
                file.contents.substring(from: $0.location, length: $0.length)
            }).joined()
            while let foundRange = bracesAsString.range(of: "{}") {
                let startIndex = bracesAsString.distance(from: bracesAsString.startIndex,
                                                         to: foundRange.lowerBound)
                let location = validBraces[startIndex].location
                let length = validBraces[startIndex + 1 ].location + 1 - location
                ranges.append(NSRange(location: location, length: length))
                bracesAsString.replaceSubrange(foundRange, with: "")
                validBraces.removeSubrange(startIndex...startIndex + 1)
            }
            return ranges
        }

        // matching ranges of `{...}`
        return matchBraces(validBraceLocations: validBraces(in: file))
            .filter {
                // removes enclosing brances to just content
                let content = file.contents.substring(from: $0.location + 1, length: $0.length - 2)
                if content.isEmpty || content == " " {
                    // case when {} is not a closure
                    return false
                }
                let cleaned = content.trimmingCharacters(in: .whitespaces)
                return content != " " + cleaned + " "
            }
            .sorted {
                $0.location < $1.location
            }
    }

<<<<<<< HEAD
        return violationRanges
    }

    public func validate(file: File) -> [StyleViolation] {
        return findViolations(file: file).flatMap {
=======
    public func validate(file: File) -> [StyleViolation] {
        return findViolations(file: file).compactMap {
>>>>>>> 59584f11
            StyleViolation(ruleDescription: type(of: self).description,
                           severity: configuration.severity,
                           location: Location(file: file, characterOffset: $0.location))
        }
    }

<<<<<<< HEAD
    // this will try to avoid nested ranges {{}{}}
    private func removeNested(_ ranges: [NSRange]) -> [NSRange] {
        return ranges.filter({ current in
            return !current.isStrictSubset(in: ranges)
        })
    }

    public func correct(file: File) -> [Correction] {
        let filecontents = file.contents
        var matches = removeNested(findViolations(file: file))
                                                .sorted(by: { $0.location < $1.location })
        guard !matches.isEmpty else { return [] }

        // Start and End of Contents. `matches` should be sorted by range.
        let start = NSRange(location: 0, length: 0)
        let end = NSRange(location: filecontents.utf16.count, length: 0)
        matches.insert(start, at: 0)
        matches.append(end)

    //
    var fixedSections = [String]()

    var i = 0
    while  i < matches.count - 1 {
        defer { i += 1 }
        // inverses the ranges to select content
        let current = matches[i].location + matches[i].length
        let next = matches[i + 1].location
        let length = next - current
        let nonViolationContent = filecontents.substring(from: current, length: length )
        if !nonViolationContent.isEmpty {
            fixedSections.append(nonViolationContent)
        }
        // selects violation ranges and fixes them before adding back in

        if matches[i + 1].length > 1 {
        let violation = filecontents.substring(from: matches[i + 1].location + 1, length:matches[i + 1].length - 2)

        let cleaned = "{ " + violation.trimmingCharacters(in: .whitespaces) + " }"

        fixedSections.append(cleaned)
        }

        // breaking out of the loop before the end
        if next == end.location { break }
    }
        // removes the start and end inserted above
        if matches.count > 2 {
        matches.remove(at: matches.count - 1)
        matches.remove(at: 0)
        }

        //write changes to actual file
        file.write(fixedSections.joined(separator: ""))

        return matches.map({
            Correction(ruleDescription:type(of: self).description,
                location: Location(file: file, characterOffset: $0.location))
        })
=======
    // this will try to avoid nested ranges `{{}{}}` in single line
    private func removeNested(_ ranges: [NSRange]) -> [NSRange] {
        return ranges.filter { current in
            return !current.isStrictSubset(in: ranges)
        }
    }

    public func correct(file: File) -> [Correction] {
        var matches = removeNested(findViolations(file: file)).filter {
            !file.ruleEnabled(violatingRanges: [$0], for: self).isEmpty
        }
        guard !matches.isEmpty else { return [] }

        // `matches` should be sorted by location from `findViolations`.
        let start = NSRange(location: 0, length: 0)
        let end = NSRange(location: file.contents.utf16.count, length: 0)
        matches.insert(start, at: 0)
        matches.append(end)

        var fixedSections = [String]()

        var matchIndex = 0
        while matchIndex < matches.count - 1 {
            defer { matchIndex += 1 }
            // inverses the ranges to select non rule violation content
            let current = matches[matchIndex].location + matches[matchIndex].length
            let nextMatch = matches[matchIndex + 1]
            let next = nextMatch.location
            let length = next - current
            let nonViolationContent = file.contents.substring(from: current, length: length)
            if !nonViolationContent.isEmpty {
                fixedSections.append(nonViolationContent)
            }
            // selects violation ranges and fixes them before adding back in
            if nextMatch.length > 1 {
                let violation = file.contents.substring(from: nextMatch.location + 1,
                                                        length: nextMatch.length - 2)
                let cleaned = "{ " + violation.trimmingCharacters(in: .whitespaces) + " }"
                fixedSections.append(cleaned)
            }

            // Catch all. Break at the end of loop.
            if next == end.location { break }
        }

        // removes the start and end inserted above
        if matches.count > 2 {
            matches.remove(at: matches.count - 1)
            matches.remove(at: 0)
        }

        // write changes to actual file
        file.write(fixedSections.joined())

        return matches.map {
            Correction(ruleDescription: type(of: self).description,
                       location: Location(file: file, characterOffset: $0.location))
        }
>>>>>>> 59584f11
    }
}<|MERGE_RESOLUTION|>--- conflicted
+++ resolved
@@ -9,23 +9,6 @@
 import Foundation
 import SourceKittenFramework
 
-<<<<<<< HEAD
-private extension NSRange {
-    func equals(_ other: NSRange) -> Bool {
-            return NSEqualRanges(self, other)
-        }
-
-    func isStrictSubset(of other: NSRange) -> Bool {
-        if self.equals(other) { return false }
-        return NSUnionRange(self, other).equals(other)
-    }
-
-    func isStrictSubset(in others: [NSRange]) -> Bool {
-        for each in others where self.isStrictSubset(of: each) {
-            return true
-        }
-        return false
-=======
 extension NSRange {
     private func equals(_ other: NSRange) -> Bool {
         return NSEqualRanges(self, other)
@@ -38,7 +21,6 @@
 
     fileprivate func isStrictSubset(in others: [NSRange]) -> Bool {
         return others.contains(where: isStrictSubset)
->>>>>>> 59584f11
     }
 }
 
@@ -64,18 +46,6 @@
             "[].map(↓{$0})",
             "(↓{each in return result.contains(where: ↓{e in return e}) }).count",
             "filter ↓{ sorted ↓{ $0 < $1}}"
-<<<<<<< HEAD
-        ],  // Nested {} do not get corrected on the first pass. The user has to run it again.
-        corrections: [
-        "[].filter(↓{$0.contains(location)})":
-        "[].filter({ $0.contains(location) })",
-        "[].map(↓{$0})":
-        "[].map({ $0 })",
-        "filter ↓{sorted { $0 < $1}}":
-        "filter { sorted { $0 < $1} }",
-        "(↓{each in return result.contains(where: {e in return 0})}).count":
-        "({ each in return result.contains(where: {e in return 0}) }).count"
-=======
         ],
         corrections: [
             "[].filter(↓{$0.contains(location)})":
@@ -93,7 +63,6 @@
             // second pass example
             "({ each in return result.contains(where: ↓{e in return 0}) }).count":
             "({ each in return result.contains(where: { e in return 0 }) }).count"
->>>>>>> 59584f11
         ]
     )
 
@@ -134,10 +103,7 @@
         return linesWithBraces.flatMap { $0 }
     }
 
-<<<<<<< HEAD
-=======
     // find ranges where violation exist. Returns ranges sorted by location.
->>>>>>> 59584f11
     private func findViolations(file: File) -> [NSRange] {
         // match open braces to corresponding closing braces
         func matchBraces(validBraceLocations: [NSRange]) -> [NSRange] {
@@ -176,83 +142,14 @@
             }
     }
 
-<<<<<<< HEAD
-        return violationRanges
-    }
-
-    public func validate(file: File) -> [StyleViolation] {
-        return findViolations(file: file).flatMap {
-=======
     public func validate(file: File) -> [StyleViolation] {
         return findViolations(file: file).compactMap {
->>>>>>> 59584f11
             StyleViolation(ruleDescription: type(of: self).description,
                            severity: configuration.severity,
                            location: Location(file: file, characterOffset: $0.location))
         }
     }
 
-<<<<<<< HEAD
-    // this will try to avoid nested ranges {{}{}}
-    private func removeNested(_ ranges: [NSRange]) -> [NSRange] {
-        return ranges.filter({ current in
-            return !current.isStrictSubset(in: ranges)
-        })
-    }
-
-    public func correct(file: File) -> [Correction] {
-        let filecontents = file.contents
-        var matches = removeNested(findViolations(file: file))
-                                                .sorted(by: { $0.location < $1.location })
-        guard !matches.isEmpty else { return [] }
-
-        // Start and End of Contents. `matches` should be sorted by range.
-        let start = NSRange(location: 0, length: 0)
-        let end = NSRange(location: filecontents.utf16.count, length: 0)
-        matches.insert(start, at: 0)
-        matches.append(end)
-
-    //
-    var fixedSections = [String]()
-
-    var i = 0
-    while  i < matches.count - 1 {
-        defer { i += 1 }
-        // inverses the ranges to select content
-        let current = matches[i].location + matches[i].length
-        let next = matches[i + 1].location
-        let length = next - current
-        let nonViolationContent = filecontents.substring(from: current, length: length )
-        if !nonViolationContent.isEmpty {
-            fixedSections.append(nonViolationContent)
-        }
-        // selects violation ranges and fixes them before adding back in
-
-        if matches[i + 1].length > 1 {
-        let violation = filecontents.substring(from: matches[i + 1].location + 1, length:matches[i + 1].length - 2)
-
-        let cleaned = "{ " + violation.trimmingCharacters(in: .whitespaces) + " }"
-
-        fixedSections.append(cleaned)
-        }
-
-        // breaking out of the loop before the end
-        if next == end.location { break }
-    }
-        // removes the start and end inserted above
-        if matches.count > 2 {
-        matches.remove(at: matches.count - 1)
-        matches.remove(at: 0)
-        }
-
-        //write changes to actual file
-        file.write(fixedSections.joined(separator: ""))
-
-        return matches.map({
-            Correction(ruleDescription:type(of: self).description,
-                location: Location(file: file, characterOffset: $0.location))
-        })
-=======
     // this will try to avoid nested ranges `{{}{}}` in single line
     private func removeNested(_ ranges: [NSRange]) -> [NSRange] {
         return ranges.filter { current in
@@ -311,6 +208,5 @@
             Correction(ruleDescription: type(of: self).description,
                        location: Location(file: file, characterOffset: $0.location))
         }
->>>>>>> 59584f11
     }
 }